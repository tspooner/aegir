use super::{shapes::S1, Buffer, Class, IncompatibleShapes, OwnedOf, Scalar, ZipFold, ZipMap};

/// Tuple buffer class.
pub struct Tuples;

impl Class<S1<2>> for Tuples {
    type Buffer<F: Scalar> = (F, F);

    fn build<F: Scalar>(_: S1<2>, f: impl Fn(usize) -> F) -> Self::Buffer<F> { (f(0), f(1)) }

    fn build_subset<F: Scalar>(
        shape: S1<2>,
        base: F,
        indices: impl Iterator<Item = usize>,
        active: impl Fn(usize) -> F,
    ) -> Self::Buffer<F> {
        let mut buf = Self::full(shape, base);

        for ix in indices {
            if ix == 0 {
                buf.0 = active(0);
            } else if ix == 1 {
                buf.1 = active(1);
            }
        }

        buf
    }

    fn full<F: Scalar>(_: S1<2>, value: F) -> Self::Buffer<F> { (value, value) }
}

impl<F: Scalar> Buffer for (F, F) {
    type Class = Tuples;
    type Field = F;
    type Shape = S1<2>;

    fn shape(&self) -> Self::Shape { S1 }

    fn get(&self, ix: usize) -> Option<F> {
        match ix {
            0 => Some(self.0),
            1 => Some(self.1),
            _ => None,
        }
    }

    fn get_unchecked(&self, ix: usize) -> F {
        match ix {
            0 => self.0,
            1 => self.1,
            _ => panic!("Invalid index for tuple."),
        }
    }

    fn to_owned(&self) -> Self { *self }

    fn into_owned(self) -> Self { self }

    fn map<A: Scalar, M: Fn(F) -> A>(self, f: M) -> (A, A) { (f(self.0), f(self.1)) }

    fn map_ref<A: Scalar, M: Fn(F) -> A>(&self, f: M) -> (A, A) { (f(self.0), f(self.1)) }

<<<<<<< HEAD
    fn fold<A, Func: Fn(A, &F) -> A>(&self, init: A, f: Func) -> A { f(f(init, &self.0), &self.1) }
=======
    fn fold<A, M: Fn(A, F) -> A>(&self, init: A, f: M) -> A { f(f(init, self.0), self.1) }
>>>>>>> 84ffd90d
}

impl<F: Scalar> ZipFold for (F, F) {
    fn zip_fold<A: Scalar, M: Fn(A, (F, F)) -> A>(
        &self,
        rhs: &(F, F),
        init: A,
        f: M,
    ) -> Result<A, IncompatibleShapes<S1<2>>> {
        let x = f(init, (self.0, rhs.0));
        let y = f(x, (self.1, rhs.1));

        Ok(y)
    }
}

impl<F: Scalar> ZipMap for (F, F) {
<<<<<<< HEAD
    fn zip_map(
        self,
        rhs: &(F, F),
        f: impl Fn(F, F) -> F,
    ) -> Result<(F, F), IncompatibleShapes<S1<2>>> {
        Ok((f(self.0, rhs.0), f(self.1, rhs.1)))
    }

    fn zip_map_ref(
=======
    type Output<A: Scalar> = (A, A);

    fn zip_map<A: Scalar, M: Fn(F, F) -> A>(
        self,
        rhs: &(F, F),
        f: M,
    ) -> Result<(A, A), IncompatibleShapes<S1<2>>> {
        Ok((f(self.0, rhs.0), f(self.1, rhs.1)))
    }

    fn zip_map_ref<A: Scalar, M: Fn(F, F) -> A>(
>>>>>>> 84ffd90d
        &self,
        rhs: &(F, F),
        f: M,
    ) -> Result<(A, A), IncompatibleShapes<S1<2>>> {
        Ok((f(self.0, rhs.0), f(self.1, rhs.1)))
    }

<<<<<<< HEAD
    fn take_left(lhs: Self) -> (F, F) { lhs }

    fn take_right(rhs: Self) -> (F, F) { rhs }
=======
    // fn take_left(lhs: Self) -> (F, F) { lhs }

    // fn take_right(rhs: Self) -> (F, F) { rhs }
>>>>>>> 84ffd90d
}

impl<F: Scalar> Buffer for &(F, F) {
    type Class = Tuples;
    type Field = F;
    type Shape = S1<2>;

    fn shape(&self) -> Self::Shape { S1 }

    fn get(&self, ix: usize) -> Option<F> {
        match ix {
            0 => Some(self.0),
            1 => Some(self.1),
            _ => None,
        }
    }

    fn get_unchecked(&self, ix: usize) -> F {
        match ix {
            0 => self.0,
            1 => self.1,
            _ => panic!("Invalid index for tuple."),
        }
    }

<<<<<<< HEAD
    fn fold<A, Func: Fn(A, &F) -> A>(&self, init: A, f: Func) -> A { f(f(init, &self.0), &self.1) }
=======
    fn map<A: Scalar, M: Fn(F) -> A>(self, f: M) -> (A, A) { (f(self.0), f(self.1)) }

    fn map_ref<A: Scalar, M: Fn(F) -> A>(&self, f: M) -> (A, A) { (f(self.0), f(self.1)) }

    fn fold<A, M: Fn(A, F) -> A>(&self, init: A, f: M) -> A { f(f(init, self.0), self.1) }
>>>>>>> 84ffd90d

    fn to_owned(&self) -> OwnedOf<Self> { **self }

    fn into_owned(self) -> OwnedOf<Self> { *self }
}<|MERGE_RESOLUTION|>--- conflicted
+++ resolved
@@ -61,11 +61,7 @@
 
     fn map_ref<A: Scalar, M: Fn(F) -> A>(&self, f: M) -> (A, A) { (f(self.0), f(self.1)) }
 
-<<<<<<< HEAD
-    fn fold<A, Func: Fn(A, &F) -> A>(&self, init: A, f: Func) -> A { f(f(init, &self.0), &self.1) }
-=======
     fn fold<A, M: Fn(A, F) -> A>(&self, init: A, f: M) -> A { f(f(init, self.0), self.1) }
->>>>>>> 84ffd90d
 }
 
 impl<F: Scalar> ZipFold for (F, F) {
@@ -83,29 +79,9 @@
 }
 
 impl<F: Scalar> ZipMap for (F, F) {
-<<<<<<< HEAD
-    fn zip_map(
-        self,
-        rhs: &(F, F),
-        f: impl Fn(F, F) -> F,
-    ) -> Result<(F, F), IncompatibleShapes<S1<2>>> {
-        Ok((f(self.0, rhs.0), f(self.1, rhs.1)))
-    }
-
-    fn zip_map_ref(
-=======
     type Output<A: Scalar> = (A, A);
 
     fn zip_map<A: Scalar, M: Fn(F, F) -> A>(
-        self,
-        rhs: &(F, F),
-        f: M,
-    ) -> Result<(A, A), IncompatibleShapes<S1<2>>> {
-        Ok((f(self.0, rhs.0), f(self.1, rhs.1)))
-    }
-
-    fn zip_map_ref<A: Scalar, M: Fn(F, F) -> A>(
->>>>>>> 84ffd90d
         &self,
         rhs: &(F, F),
         f: M,
@@ -113,15 +89,9 @@
         Ok((f(self.0, rhs.0), f(self.1, rhs.1)))
     }
 
-<<<<<<< HEAD
-    fn take_left(lhs: Self) -> (F, F) { lhs }
-
-    fn take_right(rhs: Self) -> (F, F) { rhs }
-=======
     // fn take_left(lhs: Self) -> (F, F) { lhs }
 
     // fn take_right(rhs: Self) -> (F, F) { rhs }
->>>>>>> 84ffd90d
 }
 
 impl<F: Scalar> Buffer for &(F, F) {
@@ -147,15 +117,11 @@
         }
     }
 
-<<<<<<< HEAD
-    fn fold<A, Func: Fn(A, &F) -> A>(&self, init: A, f: Func) -> A { f(f(init, &self.0), &self.1) }
-=======
     fn map<A: Scalar, M: Fn(F) -> A>(self, f: M) -> (A, A) { (f(self.0), f(self.1)) }
 
     fn map_ref<A: Scalar, M: Fn(F) -> A>(&self, f: M) -> (A, A) { (f(self.0), f(self.1)) }
 
     fn fold<A, M: Fn(A, F) -> A>(&self, init: A, f: M) -> A { f(f(init, self.0), self.1) }
->>>>>>> 84ffd90d
 
     fn to_owned(&self) -> OwnedOf<Self> { **self }
 
