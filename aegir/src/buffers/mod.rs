--- conflicted
+++ resolved
@@ -233,11 +233,7 @@
 }
 
 /// Type shortcut for the [Class] associated with a [Buffer].
-<<<<<<< HEAD
-pub type BufferOf<C, S, F> = <C as Class<S, F>>::Buffer;
-=======
 pub type BufferOf<C, S, F> = <C as Class<S>>::Buffer<F>;
->>>>>>> 84ffd90d
 
 /// Trait for types defining a data buffer over a fixed [field](Buffer::Field)
 /// and [shape](Buffer::Shape).
@@ -341,17 +337,11 @@
     ///
     /// assert_eq!(buffer.fold(0.0, |init, el| init + 2.0 * el), 12.0);
     /// ```
-<<<<<<< HEAD
-    fn fold<A, F>(&self, init: A, f: F) -> A
-    where
-        F: Fn(A, &Self::Field) -> A;
-=======
     fn fold<F, M: Fn(F, Self::Field) -> F>(&self, init: F, f: M) -> F {
         self.shape()
             .indices()
             .fold(init, |acc, ix| f(acc, self.get_unchecked(ix)))
     }
->>>>>>> 84ffd90d
 
     /// Sum over the elements of the buffer.
     ///
@@ -385,68 +375,11 @@
     {
         crate::sources::Constant(self.into_owned())
     }
-<<<<<<< HEAD
-
-    /// Create an owned buffer of all zeroes with a given shape.
-    fn zeroes(shape: Self::Shape) -> OwnedOf<Self> {
-        Self::Class::full(shape, num_traits::identities::zero())
-    }
-
-    /// Create an owned buffer of all zeroes with the same shape as self.
-    fn to_zeroes(&self) -> OwnedOf<Self> { self.to_filled(num_traits::identities::zero()) }
-
-    /// Replace the contents of a buffer with zeroes.
-    fn into_zeroes(self) -> OwnedOf<Self>
-    where
-        Self: Sized,
-    {
-        self.into_filled(num_traits::identities::zero())
-    }
-
-    fn is_zeroes(&self) -> bool { self.fold(true, |acc, x| acc && x.is_zero()) }
-
-    /// Create an owned buffer of all ones with a given shape.
-    fn ones(shape: Self::Shape) -> OwnedOf<Self> {
-        Self::Class::full(shape, num_traits::identities::one())
-    }
-
-    /// Create an owned buffer of all ones with the same shape as self.
-    fn to_ones(&self) -> OwnedOf<Self> { self.to_filled(num_traits::identities::one()) }
-
-    /// Replace the contents of a buffer with ones.
-    fn into_ones(self) -> OwnedOf<Self>
-    where
-        Self: Sized,
-    {
-        self.into_filled(num_traits::identities::one())
-    }
-
-    fn is_ones(&self) -> bool { self.fold(true, |acc, x| acc && x.is_one()) }
-
-    /// Create an owned buffer of a given value with the same shape as self.
-    fn to_filled(&self, value: Self::Field) -> OwnedOf<Self> { self.to_owned().map(|_| value) }
-
-    /// Replace the contents of a buffer with a given value.
-    fn into_filled(self, value: Self::Field) -> OwnedOf<Self>
-    where
-        Self: Sized,
-    {
-        self.map(|_| value)
-    }
-}
-
-pub mod precedence;
-use self::precedence::{Precedence, PBufferOf};
-
-/// Type shortcut for the [Class] associated with a [Buffer].
-pub type ClassOf<B> = <B as Buffer>::Class;
-=======
 }
 
 /// Type shortcut for the owned variant of a [Buffer].
 pub type OwnedOf<B, F = <B as Buffer>::Field> =
     <<B as Buffer>::Class as Class<<B as Buffer>::Shape>>::Buffer<F>;
->>>>>>> 84ffd90d
 
 /// Type shortcut for the [Shape] associated with a [Buffer].
 pub type ShapeOf<B> = <B as Buffer>::Shape;
@@ -508,18 +441,9 @@
 }
 
 /// Trait for combining two buffers in an elementwise fashion.
-<<<<<<< HEAD
-pub trait ZipMap<RHS = Self>: Buffer
-where
-    RHS: Buffer<Shape = Self::Shape, Field = Self::Field>,
-
-    Self::Class: Precedence<RHS::Class, Self::Shape, Self::Field>,
-{
-=======
 pub trait ZipMap<RHS: Buffer = Self>: Buffer {
     type Output<F: Scalar>: Buffer<Field = F>;
 
->>>>>>> 84ffd90d
     /// Combine two buffers in an elementwise fashion.
     ///
     /// # Examples
@@ -530,75 +454,23 @@
     ///
     /// assert_eq!(b1.zip_map(&b2, |l, r| l * r).unwrap(), [-1.0, 0.0, 3.0]);
     /// ```
-<<<<<<< HEAD
-    fn zip_map(
-        self,
-        rhs: &RHS,
-        f: impl Fn(Self::Field, Self::Field) -> Self::Field,
-    ) -> Result<
-        PBufferOf<Self::Class, RHS::Class, Self::Shape, Self::Field>,
-        IncompatibleShapes<Self::Shape, RHS::Shape>,
-    >
-=======
     fn zip_map<F: Scalar, M: Fn(Self::Field, RHS::Field) -> F>(
-        self,
-        rhs: &RHS,
-        f: M,
-    ) -> Result<Self::Output<F>, IncompatibleShapes<Self::Shape, RHS::Shape>>
->>>>>>> 84ffd90d
-    where
-        Self: Sized,
-    {
-        self.zip_map_ref(rhs, f)
-    }
-
-    /// Combine two buffers in an elementwise fashion.
-    ///
-    /// # Examples
-    /// ```
-    /// # use aegir::buffers::ZipMap;
-    /// let b1 = [1.0, 2.0, 3.0];
-    /// let b2 = [-1.0, 0.0, 1.0];
-    ///
-    /// assert_eq!(b1.zip_map(&b2, |l, r| l * r).unwrap(), [-1.0, 0.0, 3.0]);
-    /// ```
-<<<<<<< HEAD
-    fn zip_map_ref(
-        &self,
-        rhs: &RHS,
-        f: impl Fn(Self::Field, Self::Field) -> Self::Field,
-    ) -> Result<
-        PBufferOf<Self::Class, RHS::Class, Self::Shape, Self::Field>,
-        IncompatibleShapes<Self::Shape, RHS::Shape>,
-    >;
-
-    fn take_left(
-        lhs: Self,
-    ) -> PBufferOf<Self::Class, RHS::Class, Self::Shape, Self::Field>;
-
-    fn take_right(
-        rhs: RHS,
-    ) -> PBufferOf<Self::Class, RHS::Class, Self::Shape, Self::Field>;
-}
-
-/// Helper trait for pair of compatible buffers.
-///
-/// Two buffers are considered compatible if they have the same field,
-/// and if they support both [ZipFold] and [ZipMap]. The trait is
-/// automatically implemented for all such pairs of buffer types.
-pub trait Compatible<B: Buffer>: Buffer<Field = B::Field, Shape = B::Shape> {}
-
-impl<B, T> Compatible<B> for T
-where
-    B: Buffer,
-    T: Buffer<Field = B::Field, Shape = B::Shape>,
-{
-=======
-    fn zip_map_ref<F: Scalar, M: Fn(Self::Field, RHS::Field) -> F>(
         &self,
         rhs: &RHS,
         f: M,
     ) -> Result<Self::Output<F>, IncompatibleShapes<Self::Shape, RHS::Shape>>;
+
+    fn zip_map_left(&self, rhs_shape: &RHS::Shape) -> Self::Output<Self::Field> {
+        unimplemented!()
+    }
+
+    fn zip_map_right(self_shape: &Self::Shape, rhs: &RHS) -> Self::Output<Self::Field> {
+        unimplemented!()
+    }
+
+    fn zip_map_neither(self_shape: &Self::Shape, rhs_shape: &RHS::Shape) -> Self::Output<Self::Field> {
+        unimplemented!()
+    }
 }
 
 pub trait Contract<RHS: Buffer<Field = Self::Field>, const AXES: usize = 1>: Buffer {
@@ -608,7 +480,6 @@
         self,
         rhs: RHS,
     ) -> Result<Self::Output, IncompatibleShapes<Self::Shape, RHS::Shape>>;
->>>>>>> 84ffd90d
 }
 
 mod scalars;
