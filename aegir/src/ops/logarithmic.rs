use crate::{
<<<<<<< HEAD
    buffers::{OwnedOf, Scalar},
    logic::TFU,
=======
    buffers::{Buffer, FieldOf, OwnedOf},
>>>>>>> 84ffd90d
    ops::{AddOne, Div, Mul},
    Contains,
    Database,
    Differentiable,
    Function,
    Identifier,
    Node,
    Stage,
};
use num_traits::real::Real;
use std::fmt;

#[derive(Copy, Clone, Debug, PartialEq, Contains)]
pub struct Ln<N>(#[op] pub N);

impl<N: Node> Node for Ln<N> {
    fn is_zero(stage: Stage<&'_ Self>) -> TFU { stage.map(|node| &node.0).is_one() }

    fn is_one(_: Stage<&'_ Self>) -> TFU { TFU::Unknown }
}

impl<D, N> Function<D> for Ln<N>
where
    D: Database,
    N: Function<D>,

    FieldOf<N::Value>: Real,
{
    type Error = N::Error;
    type Value = OwnedOf<N::Value>;

    fn evaluate<DR: AsRef<D>>(&self, db: DR) -> Result<Self::Value, Self::Error> {
        self.0.evaluate(db).map(|buffer| buffer.map(|x| x.ln()))
    }
}

impl<T, N> Differentiable<T> for Ln<N>
where
    T: Identifier,
    N: Differentiable<T> + Clone,
{
    type Adjoint = Div<N::Adjoint, N>;

    fn adjoint(&self, target: T) -> Self::Adjoint { Div(self.0.adjoint(target), self.0.clone()) }
}

impl<N: fmt::Display> fmt::Display for Ln<N> {
    fn fmt(&self, f: &mut fmt::Formatter<'_>) -> fmt::Result { write!(f, "ln({})", self.0) }
}

#[derive(Copy, Clone, Debug, PartialEq, Contains)]
pub struct SafeXlnX<N>(#[op] pub N);

impl<N: Node> Node for SafeXlnX<N> {
    fn is_zero(stage: Stage<&'_ Self>) -> TFU {
        stage.map(|node| &node.0).is_zero() | stage.map(|node| &node.0).is_one()
    }
}

impl<D, N> Function<D> for SafeXlnX<N>
where
    D: Database,
    N: Function<D>,

    FieldOf<N::Value>: Real,
{
    type Error = N::Error;
    type Value = OwnedOf<N::Value>;

    fn evaluate<DR: AsRef<D>>(&self, db: DR) -> Result<Self::Value, Self::Error> {
        self.0.evaluate(db).map(|buffer| {
            buffer.map(|x| {
                if x <= num_traits::zero() {
                    num_traits::zero()
                } else {
                    x * x.ln()
                }
            })
        })
    }
}

impl<T, N> Differentiable<T> for SafeXlnX<N>
where
    T: Identifier,
    N: Differentiable<T> + Clone,
{
    type Adjoint = Mul<N::Adjoint, AddOne<Ln<N>>>;

    fn adjoint(&self, target: T) -> Self::Adjoint {
        self.0.adjoint(target).mul(AddOne(Ln(self.0.clone())))
    }
}

impl<N: fmt::Display> fmt::Display for SafeXlnX<N> {
    fn fmt(&self, f: &mut fmt::Formatter<'_>) -> fmt::Result {
        write!(f, "({}) \u{2218} ln({})", self.0, self.0)
    }
}<|MERGE_RESOLUTION|>--- conflicted
+++ resolved
@@ -1,10 +1,6 @@
 use crate::{
-<<<<<<< HEAD
-    buffers::{OwnedOf, Scalar},
+    buffers::{Buffer, FieldOf, OwnedOf},
     logic::TFU,
-=======
-    buffers::{Buffer, FieldOf, OwnedOf},
->>>>>>> 84ffd90d
     ops::{AddOne, Div, Mul},
     Contains,
     Database,
