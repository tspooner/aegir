--- conflicted
+++ resolved
@@ -1,9 +1,5 @@
 //! Module for concrete operator implementations.
-<<<<<<< HEAD
-use crate::buffers::{precedence::Precedence, Buffer, Class};
-=======
 use crate::buffers::ZipMap;
->>>>>>> 84ffd90d
 
 macro_rules! impl_unary {
     ($(#[$attr:meta])* $name:ident[$str:tt]: $field_type:path, $eval:expr, $grad:expr) => {
@@ -37,15 +33,7 @@
     }
 }
 
-<<<<<<< HEAD
-pub(crate) type HadOut<A, B> = <<<A as Buffer>::Class as Precedence<
-    <B as Buffer>::Class,
-    <A as Buffer>::Shape,
-    <A as Buffer>::Field,
->>::Class as Class<<A as Buffer>::Shape, <A as Buffer>::Field>>::Buffer;
-=======
 pub(crate) type ZipOut<A, B, F> = <A as ZipMap<B>>::Output<F>;
->>>>>>> 84ffd90d
 
 mod arithmetic;
 pub use self::arithmetic::{
