#[macro_use]
extern crate aegir;
extern crate rand;

use aegir::{
    ids::{W, X, Y},
    Differentiable,
    Function,
    Identifier,
    Node,
};
use rand::{Rng, SeedableRng, rngs::SmallRng};

db!(Database { x: X, y: Y, w: W });

fn main() {
    let mut rng = SmallRng::seed_from_u64(1994);
    let mut weights = [0.0, 0.0];

    let x = X.into_var();
    let y = Y.into_var();
    let w = W.into_var();

    let model = x.dot(w);

    // Using standard method calls...
    let sse = model.sub(y).squared();
    let adj = sse.adjoint(W);

    // ...or using aegir! macro
    let sse = aegir!((model - y) ^ 2);
    let adj = sse.adjoint(W);

<<<<<<< HEAD
    for _ in 0..10_000_000 {
        let [x1, x2] = [rand::random::<f64>(), rand::random::<f64>()];
=======
    for _ in 0..1_000_000 {
        let xs: [f64; 2] = rng.gen();
>>>>>>> 260aed00

        let g = adj
            .evaluate(Database {
                // Independent variables:
                x: xs,

                // Dependent variable:
                y: xs[0] * 2.0 - xs[1] * 4.0,

                // Model weights:
                w: &weights,
            })
            .unwrap();

        weights[0] -= 0.01 * g[0];
        weights[1] -= 0.01 * g[1];
    }

    println!("{:?}", weights.to_vec());
}<|MERGE_RESOLUTION|>--- conflicted
+++ resolved
@@ -31,13 +31,8 @@
     let sse = aegir!((model - y) ^ 2);
     let adj = sse.adjoint(W);
 
-<<<<<<< HEAD
-    for _ in 0..10_000_000 {
-        let [x1, x2] = [rand::random::<f64>(), rand::random::<f64>()];
-=======
     for _ in 0..1_000_000 {
         let xs: [f64; 2] = rng.gen();
->>>>>>> 260aed00
 
         let g = adj
             .evaluate(Database {
